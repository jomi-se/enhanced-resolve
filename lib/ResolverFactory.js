/*
	MIT License http://www.opensource.org/licenses/mit-license.php
	Author Tobias Koppers @sokra
*/

"use strict";

const Resolver = require("./Resolver");
const { getType, PathType } = require("./pathUtils");

const SyncAsyncFileSystemDecorator = require("./SyncAsyncFileSystemDecorator");

const AliasFieldPlugin = require("./AliasFieldPlugin");
const AliasPlugin = require("./AliasPlugin");
const AppendPlugin = require("./AppendPlugin");
const DescriptionFilePlugin = require("./DescriptionFilePlugin");
const DirectoryExistsPlugin = require("./DirectoryExistsPlugin");
const ExportsFieldPlugin = require("./ExportsFieldPlugin");
const FileExistsPlugin = require("./FileExistsPlugin");
const FileKindPlugin = require("./FileKindPlugin");
const JoinRequestPartPlugin = require("./JoinRequestPartPlugin");
const JoinRequestPlugin = require("./JoinRequestPlugin");
const MainFieldPlugin = require("./MainFieldPlugin");
const ModuleKindPlugin = require("./ModuleKindPlugin");
const ModulesInHierachicDirectoriesPlugin = require("./ModulesInHierachicDirectoriesPlugin");
const ModulesInRootPlugin = require("./ModulesInRootPlugin");
const NextPlugin = require("./NextPlugin");
const ParsePlugin = require("./ParsePlugin");
const PnpPlugin = require("./PnpPlugin");
const ResultPlugin = require("./ResultPlugin");
const SelfReferencePlugin = require("./SelfReferencePlugin");
const SymlinkPlugin = require("./SymlinkPlugin");
const TryNextPlugin = require("./TryNextPlugin");
const UnsafeCachePlugin = require("./UnsafeCachePlugin");
const UseFilePlugin = require("./UseFilePlugin");

/** @typedef {import("./PnpPlugin").PnpApiImpl} PnpApi */
/** @typedef {import("./Resolver").FileSystem} FileSystem */
/** @typedef {import("./Resolver").ResolveRequest} ResolveRequest */

/** @typedef {string|string[]|false} AliasOptionNewRequest */
/** @typedef {{alias: AliasOptionNewRequest, name: string, onlyModule?: boolean}} AliasOptionEntry */
/** @typedef {{[k: string]: AliasOptionNewRequest}} AliasOptions */
/** @typedef {{apply: function(Resolver): void} | function(this: Resolver, Resolver): void} Plugin */

/**
 * @typedef {Object} UserResolveOptions
 * @property {(AliasOptions | AliasOptionEntry[])=} alias A list of module alias configurations or an object which maps key to value
 * @property {(string | string[])[]=} aliasFields A list of alias fields in description files
 * @property {(function(ResolveRequest): boolean)=} cachePredicate A function which decides whether a request should be cached or not. An object is passed with at least `path` and `request` properties.
 * @property {boolean=} cacheWithContext Whether or not the unsafeCache should include request context as part of the cache key.
 * @property {string[]=} descriptionFiles A list of description files to read from
 * @property {string[]=} conditionNames A list of exports field condition names.
 * @property {boolean=} enforceExtension Enforce that a extension from extensions must be used
 * @property {(string | string[])[]=} exportsFields A list of exports fields in description files
 * @property {string[]=} extensions A list of extensions which should be tried for files
 * @property {FileSystem} fileSystem The file system which should be used
 * @property {(Object | boolean)=} unsafeCache Use this cache object to unsafely cache the successful requests
 * @property {boolean=} symlinks Resolve symlinks to their symlinked location
 * @property {Resolver=} resolver A prepared Resolver to which the plugins are attached
 * @property {string[] | string=} modules A list of directories to resolve modules from, can be absolute path or folder name
 * @property {(string | string[] | {name: string | string[], forceRelative: boolean})[]=} mainFields A list of main fields in description files
 * @property {string[]=} mainFiles  A list of main files in directories
 * @property {Plugin[]=} plugins A list of additional resolve plugins which should be applied
 * @property {PnpApi | null=} pnpApi A PnP API that should be used - null is "never", undefined is "auto"
 * @property {boolean=} resolveToContext Resolve to a context instead of a file
 * @property {boolean=} useSyncFileSystemCalls Use only the sync constiants of the file system calls
 */

/**
 * @typedef {Object} ResolveOptions
 * @property {AliasOptionEntry[]} alias
 * @property {Set<string | string[]>} aliasFields
 * @property {(function(ResolveRequest): boolean)} cachePredicate
 * @property {boolean} cacheWithContext
 * @property {Set<string>} conditionNames A list of exports field condition names.
 * @property {string[]} descriptionFiles
 * @property {boolean} enforceExtension
<<<<<<< HEAD
 * @property {(string | string[])[]} exportsFields
 * @property {string[]} extensions
=======
 * @property {Set<string>} extensions
>>>>>>> 2fb9a07a
 * @property {FileSystem} fileSystem
 * @property {Object | false} unsafeCache
 * @property {boolean} symlinks
 * @property {Resolver=} resolver
 * @property {Array<string | string[]>} modules
 * @property {{name: string[], forceRelative: boolean}[]} mainFields
 * @property {Set<string>} mainFiles
 * @property {Plugin[]} plugins
 * @property {PnpApi | null} pnpApi
 * @property {boolean} resolveToContext
 */

/**
 * @param {PnpApi | null=} option option
 * @returns {PnpApi | null} processed option
 */
function processPnpApiOption(option) {
	if (
		option === undefined &&
		/** @type {NodeJS.ProcessVersions & {pnp: string}} */ (process.versions).pnp
	) {
		// @ts-ignore
		return require("pnpapi"); // eslint-disable-line node/no-missing-require
	}

	return option || null;
}

/**
 * @param {UserResolveOptions} options input options
 * @returns {ResolveOptions} output options
 */
function createOptions(options) {
	const mainFieldsSet = new Set(options.mainFields || ["main"]);
	const mainFields = [];

	for (const item of mainFieldsSet) {
		if (typeof item === "string") {
			mainFields.push({
				name: [item],
				forceRelative: true
			});
		} else if (Array.isArray(item)) {
			mainFields.push({
				name: item,
				forceRelative: true
			});
		} else {
			mainFields.push({
				name: Array.isArray(item.name) ? item.name : [item.name],
				forceRelative: item.forceRelative
			});
		}
	}

	return {
		alias:
			typeof options.alias === "object" &&
			!Array.isArray(options.alias) &&
			options.alias !== null
				? aliasOptionsToArray(options.alias)
				: /** @type {Array<AliasOptionEntry>} */ (options.alias) || [],
		aliasFields: new Set(options.aliasFields),
		cachePredicate:
			options.cachePredicate ||
			function() {
				return true;
			},
		cacheWithContext:
			typeof options.cacheWithContext !== "undefined"
				? options.cacheWithContext
				: true,
<<<<<<< HEAD
		conditionNames: new Set(options.conditionNames),
		descriptionFiles: options.descriptionFiles || ["package.json"],
		enforceExtension: options.enforceExtension || false,
		exportsFields: options.exportsFields || ["exports"],
		extensions: options.extensions
			? /** @type {string[]} */ ([]).concat(options.extensions)
			: [".js", ".json", ".node"],
=======
		descriptionFiles: Array.from(
			new Set(options.descriptionFiles || ["package.json"])
		),
		enforceExtension: options.enforceExtension || false,
		extensions: new Set(options.extensions || [".js", ".json", ".node"]),
>>>>>>> 2fb9a07a
		fileSystem: options.useSyncFileSystemCalls
			? new SyncAsyncFileSystemDecorator(options.fileSystem)
			: options.fileSystem,
		unsafeCache:
			options.unsafeCache && typeof options.unsafeCache !== "object"
				? {}
				: options.unsafeCache || false,
		symlinks: typeof options.symlinks !== "undefined" ? options.symlinks : true,
		resolver: options.resolver,
		modules: mergeFilteredToArray(
			Array.isArray(options.modules)
				? options.modules
				: options.modules
				? [options.modules]
				: ["node_modules"],
			item => {
				const type = getType(item);
				return type === PathType.Normal || type === PathType.Relative;
			}
		),
		mainFields,
		mainFiles: new Set(options.mainFiles || ["index"]),
		plugins: options.plugins || [],
		pnpApi: processPnpApiOption(options.pnpApi),
		resolveToContext: options.resolveToContext || false
	};
}

/**
 * @param {UserResolveOptions} options resolve options
 * @returns {Resolver} created resolver
 */
exports.createResolver = function(options) {
	const normalizedOptions = createOptions(options);

	const {
		alias,
		aliasFields,
		cachePredicate,
		cacheWithContext,
		conditionNames,
		descriptionFiles,
		enforceExtension,
		exportsFields,
		extensions,
		fileSystem,
		mainFields,
		mainFiles,
		modules,
		plugins: userPlugins,
		pnpApi,
		resolveToContext,
		symlinks,
		unsafeCache,
		resolver: customResolver
	} = normalizedOptions;

	const plugins = userPlugins.slice();

	const resolver = customResolver
		? customResolver
		: new Resolver(fileSystem, normalizedOptions);

	//// pipeline ////

	resolver.ensureHook("resolve");
	resolver.ensureHook("parsedResolve");
	resolver.ensureHook("describedResolve");
	resolver.ensureHook("rawModule");
	resolver.ensureHook("module");
	resolver.ensureHook("resolveAsModule");
	resolver.ensureHook("undescribedResolveInPackage");
	resolver.ensureHook("resolveInPackage");
	resolver.ensureHook("resolveInExistingDirectory");
	resolver.ensureHook("relative");
	resolver.ensureHook("describedRelative");
	resolver.ensureHook("directory");
	resolver.ensureHook("undescribedExistingDirectory");
	resolver.ensureHook("existingDirectory");
	resolver.ensureHook("undescribedRawFile");
	resolver.ensureHook("rawFile");
	resolver.ensureHook("file");
	resolver.ensureHook("finalFile");
	resolver.ensureHook("existingFile");
	resolver.ensureHook("resolved");

	// resolve
	if (unsafeCache) {
		plugins.push(
			new UnsafeCachePlugin(
				"resolve",
				cachePredicate,
				unsafeCache,
				cacheWithContext,
				"new-resolve"
			)
		);
		plugins.push(new ParsePlugin("new-resolve", "parsed-resolve"));
	} else {
		plugins.push(new ParsePlugin("resolve", "parsed-resolve"));
	}

	// parsed-resolve
	plugins.push(
		new DescriptionFilePlugin(
			"parsed-resolve",
			descriptionFiles,
			false,
			"described-resolve"
		)
	);
	plugins.push(new NextPlugin("after-parsed-resolve", "described-resolve"));

	// described-resolve
	if (alias.length > 0)
		plugins.push(new AliasPlugin("described-resolve", alias, "resolve"));
	aliasFields.forEach(item => {
		plugins.push(new AliasFieldPlugin("described-resolve", item, "resolve"));
	});
	plugins.push(new ModuleKindPlugin("after-described-resolve", "raw-module"));
	plugins.push(new JoinRequestPlugin("after-described-resolve", "relative"));

	// raw-module
	exportsFields.forEach(exportsField => {
		plugins.push(
			new SelfReferencePlugin("raw-module", exportsField, "resolve-as-module")
		);
	});
	if (pnpApi) {
		plugins.push(new PnpPlugin("raw-module", pnpApi, "relative"));
	}
	modules.forEach(item => {
		if (Array.isArray(item))
			plugins.push(
				new ModulesInHierachicDirectoriesPlugin("raw-module", item, "module")
			);
		else plugins.push(new ModulesInRootPlugin("raw-module", item, "module"));
	});

	// module
	plugins.push(new JoinRequestPartPlugin("module", "resolve-as-module"));

	// resolve-as-module
	if (!resolveToContext) {
		plugins.push(
			new FileKindPlugin(
				"resolve-as-module",
				"single file module",
				"undescribed-raw-file"
			)
		);
	}
	plugins.push(
		new DirectoryExistsPlugin(
			"resolve-as-module",
			"undescribed-resolve-in-package"
		)
	);

	// undescribed-resolve-in-package
	plugins.push(
		new DescriptionFilePlugin(
			"undescribed-resolve-in-package",
			descriptionFiles,
			false,
			"resolve-in-package"
		)
	);
	plugins.push(
		new NextPlugin("after-undescribed-resolve-in-package", "resolve-in-package")
	);

	// resolve-in-package
	exportsFields.forEach(exportsField => {
		plugins.push(
			new ExportsFieldPlugin(
				"resolve-in-package",
				conditionNames,
				exportsField,
				"final-file"
			)
		);
	});
	plugins.push(
		new NextPlugin("resolve-in-package", "resolve-in-existing-directory")
	);

	// resolve-in-existing-directory
	plugins.push(
		new JoinRequestPlugin("resolve-in-existing-directory", "relative")
	);

	// relative
	plugins.push(
		new DescriptionFilePlugin(
			"relative",
			descriptionFiles,
			true,
			"described-relative"
		)
	);
	plugins.push(new NextPlugin("after-relative", "described-relative"));

	// described-relative
	if (!resolveToContext) {
		plugins.push(new FileKindPlugin("described-relative", null, "raw-file"));
	}
	plugins.push(
		new TryNextPlugin("described-relative", "as directory", "directory")
	);

	// directory
	plugins.push(
		new DirectoryExistsPlugin("directory", "undescribed-existing-directory")
	);

	if (resolveToContext) {
		// undescribed-existing-directory
		plugins.push(new NextPlugin("undescribed-existing-directory", "resolved"));
	} else {
		// undescribed-existing-directory
		plugins.push(
			new DescriptionFilePlugin(
				"undescribed-existing-directory",
				descriptionFiles,
				false,
				"existing-directory"
			)
		);
		mainFiles.forEach(item => {
			plugins.push(
				new UseFilePlugin(
					"undescribed-existing-directory",
					item,
					"undescribed-raw-file"
				)
			);
		});

		// described-existing-directory
		mainFields.forEach(item => {
			plugins.push(
				new MainFieldPlugin(
					"existing-directory",
					item,
					"resolve-in-existing-directory"
				)
			);
		});
		mainFiles.forEach(item => {
			plugins.push(
				new UseFilePlugin("existing-directory", item, "undescribed-raw-file")
			);
		});

		// undescribed-raw-file
		plugins.push(
			new DescriptionFilePlugin(
				"undescribed-raw-file",
				descriptionFiles,
				true,
				"raw-file"
			)
		);
		plugins.push(new NextPlugin("after-undescribed-raw-file", "raw-file"));

		// raw-file
		if (!enforceExtension) {
			plugins.push(new TryNextPlugin("raw-file", "no extension", "file"));
		}
		extensions.forEach(item => {
			plugins.push(new AppendPlugin("raw-file", item, "file"));
		});

		// file
		if (alias.length > 0)
			plugins.push(new AliasPlugin("file", alias, "resolve"));
		aliasFields.forEach(item => {
			plugins.push(new AliasFieldPlugin("file", item, "resolve"));
		});
		plugins.push(new NextPlugin("file", "final-file"));

		// final-file
		plugins.push(new FileExistsPlugin("final-file", "existing-file"));

		// existing-file
		if (symlinks)
			plugins.push(new SymlinkPlugin("existing-file", "existing-file"));
		plugins.push(new NextPlugin("existing-file", "resolved"));
	}

	// resolved
	plugins.push(new ResultPlugin(resolver.hooks.resolved));

	//// RESOLVER ////

	for (const plugin of plugins) {
		if (typeof plugin === "function") {
			plugin.call(resolver, resolver);
		} else {
			plugin.apply(resolver);
		}
	}

	return resolver;
};

/**
 * @param {AliasOptions} alias alias
 * @returns {Array<AliasOptionEntry>} array of entries
 */
function aliasOptionsToArray(alias) {
	return Object.keys(alias).map(key => {
		/** @type {AliasOptionEntry} */
		const obj = { name: key, onlyModule: false, alias: alias[key] };

		if (/\$$/.test(key)) {
			obj.onlyModule = true;
			obj.name = key.substr(0, key.length - 1);
		}

		return obj;
	});
}

/**
 * Merging filtered elements
 * @param {string[]} array source array
 * @param {function(string): boolean} filter predicate
 * @returns {Array<string | string[]>} merge result
 */
function mergeFilteredToArray(array, filter) {
	/** @type {Array<string | string[]>} */
	const result = [];
	const set = new Set(array);

	for (const item of set) {
		if (filter(item)) {
			const lastElement =
				result.length > 0 ? result[result.length - 1] : undefined;
			if (Array.isArray(lastElement)) {
				lastElement.push(item);
			} else {
				result.push([item]);
			}
		} else {
			result.push(item);
		}
	}

	return result;
}<|MERGE_RESOLUTION|>--- conflicted
+++ resolved
@@ -76,12 +76,8 @@
  * @property {Set<string>} conditionNames A list of exports field condition names.
  * @property {string[]} descriptionFiles
  * @property {boolean} enforceExtension
-<<<<<<< HEAD
- * @property {(string | string[])[]} exportsFields
- * @property {string[]} extensions
-=======
+ * @property {Set<string | string[]>} exportsFields
  * @property {Set<string>} extensions
->>>>>>> 2fb9a07a
  * @property {FileSystem} fileSystem
  * @property {Object | false} unsafeCache
  * @property {boolean} symlinks
@@ -154,21 +150,13 @@
 			typeof options.cacheWithContext !== "undefined"
 				? options.cacheWithContext
 				: true,
-<<<<<<< HEAD
+		exportsFields: new Set(options.exportsFields || ["exports"]),
 		conditionNames: new Set(options.conditionNames),
-		descriptionFiles: options.descriptionFiles || ["package.json"],
-		enforceExtension: options.enforceExtension || false,
-		exportsFields: options.exportsFields || ["exports"],
-		extensions: options.extensions
-			? /** @type {string[]} */ ([]).concat(options.extensions)
-			: [".js", ".json", ".node"],
-=======
 		descriptionFiles: Array.from(
 			new Set(options.descriptionFiles || ["package.json"])
 		),
 		enforceExtension: options.enforceExtension || false,
 		extensions: new Set(options.extensions || [".js", ".json", ".node"]),
->>>>>>> 2fb9a07a
 		fileSystem: options.useSyncFileSystemCalls
 			? new SyncAsyncFileSystemDecorator(options.fileSystem)
 			: options.fileSystem,
