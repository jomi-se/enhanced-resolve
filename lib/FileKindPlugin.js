--- conflicted
+++ resolved
@@ -7,15 +7,12 @@
 /** @typedef {import("./Resolver").ResolveStepHook} ResolveStepHook */
 
 module.exports = class FileKindPlugin {
-<<<<<<< HEAD
-	constructor(source, message, target) {
-=======
 	/**
 	 * @param {string | ResolveStepHook} source source
+	 * @param {string} message message
 	 * @param {string | ResolveStepHook} target target
 	 */
-	constructor(source, target) {
->>>>>>> 2a75ea5c
+	constructor(source, message, target) {
 		this.source = source;
 		this.message = target ? message : null;
 		this.target = target ? target : message;
