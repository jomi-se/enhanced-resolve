--- conflicted
+++ resolved
@@ -4,7 +4,9 @@
 */
 "use strict";
 
-<<<<<<< HEAD
+// To prevent incorrect types since `dom` lib has this methods as well
+const { clearInterval, setInterval } = require("timers");
+
 const dirname = path => {
 	let idx = path.length - 1;
 	while (idx >= 0) {
@@ -16,10 +18,6 @@
 	if (idx < 0) return "";
 	return path.slice(0, idx);
 };
-=======
-// To prevent incorrect types since `dom` lib has this methods as well
-const { clearInterval, setInterval } = require("timers");
->>>>>>> 2a75ea5c
 
 class Storage {
 	constructor(duration) {
